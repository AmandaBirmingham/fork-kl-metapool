--- conflicted
+++ resolved
@@ -37,19 +37,11 @@
 _SHEET_TYPE_KEY = 'SheetType'
 _SHEET_VERSION_KEY = 'SheetVersion'
 
-<<<<<<< HEAD
-_AMPLICON = 'TruSeq HT'
-_STANDARD_METAG_SHEET_TYPE = 'standard_metag'
-_STANDARD_METAT_SHEET_TYPE = 'standard_metat'
-_DUMMY_SHEET_TYPE = 'dummy_amp'
-_ABSQUANT_SHEET_TYPE = 'abs_quant_metag'
-=======
 STANDARD_METAG_SHEET_TYPE = 'standard_metag'
 STANDARD_METAT_SHEET_TYPE = 'standard_metat'
 ABSQUANT_SHEET_TYPE = 'abs_quant_metag'
 _AMPLICON = 'TruSeq HT'
 _DUMMY_SHEET_TYPE = 'dummy_amp'
->>>>>>> 71616562
 _PLACEHOLDER_EXPT_NAME = 'RKL_experiment'
 
 # NB: These two string literals are assigned to (totally independent) public
@@ -82,8 +74,6 @@
 _CONTACT_COLS = MappingProxyType({
     _SS_SAMPLE_PROJECT_KEY: str,
     _EMAIL_KEY: str})
-<<<<<<< HEAD
-=======
 
 # Note that there doesn't appear to be a difference between 95, 99, and 100
 # beyond the value observed in 'Well_description' column. The real
@@ -112,22 +102,10 @@
             'i5 sequence': 'index2',
             PM_PROJECT_NAME_KEY: _SS_SAMPLE_PROJECT_KEY,
         })
->>>>>>> 71616562
 
 
 class KLSampleSheet(sample_sheet.SampleSheet):
     _ASSAYS = frozenset({_AMPLICON, _METAGENOMIC, _METATRANSCRIPTOMIC})
-<<<<<<< HEAD
-    _BIOINFORMATICS_AND_CONTACT = {
-        _BIOINFORMATICS_KEY: None,
-        _CONTACT_KEY: None
-    }
-
-    _KL_ADDTL_DF_SECTIONS = {
-        _BIOINFORMATICS_KEY: _BASE_BIOINFORMATICS_COLS,
-        _CONTACT_KEY: _CONTACT_COLS,
-    }
-=======
     _BIOINFORMATICS_AND_CONTACT = MappingProxyType({
         _BIOINFORMATICS_KEY: None,
         _CONTACT_KEY: None
@@ -137,7 +115,6 @@
         _BIOINFORMATICS_KEY: _BASE_BIOINFORMATICS_COLS,
         _CONTACT_KEY: _CONTACT_COLS,
     })
->>>>>>> 71616562
 
     _HEADER = MappingProxyType({
         'IEMFileVersion': '4',
@@ -162,36 +139,6 @@
         'ReverseComplement': '0',
         'MaskShortReads': '1',
         'OverrideCycles': 'Y151;I8N2;I8N2;Y151'
-<<<<<<< HEAD
-    }
-
-    _ALL_METADATA = {**_HEADER, **_SETTINGS, **_READS,
-                     **_BIOINFORMATICS_AND_CONTACT}
-
-    sections = (_HEADER_KEY, _READS_KEY, _SETTINGS_KEY, _DATA_KEY,
-                _BIOINFORMATICS_KEY, _CONTACT_KEY)
-
-    data_columns = (SS_SAMPLE_ID_KEY, _SS_SAMPLE_NAME_KEY, 'Sample_Plate',
-                    'Sample_Well', 'I7_Index_ID', 'index', 'I5_Index_ID',
-                    'index2', _SS_SAMPLE_PROJECT_KEY, 'Well_description')
-
-    column_alts = {'well_description': 'Well_description',
-                   'description': 'Well_description',
-                   'Description': 'Well_description',
-                   'sample_plate': 'Sample_Plate'}
-
-    CARRIED_PREP_COLUMNS = [EXPT_DESIGN_DESC_KEY, 'i5_index_id',
-                            'i7_index_id', 'index', 'index2',
-                            'library_construction_protocol',
-                            SAMPLE_NAME_KEY,
-                            'sample_plate', 'sample_project',
-                            'well_description', 'Sample_Well', 'Lane']
-
-    GENERATED_PREP_COLUMNS = ['center_name', 'center_project_name',
-                              'instrument_model', 'lane', 'platform',
-                              'run_center', 'run_date', 'run_prefix', 'runid',
-                              'sequencing_meth']
-=======
     })
 
     _ALL_METADATA = MappingProxyType({
@@ -239,7 +186,6 @@
     @property
     def GENERATED_PREP_COLUMNS(self):
         return list(self._GENERATED_PREP_COLUMNS)
->>>>>>> 71616562
 
     def __new__(cls, path=None, *args, **kwargs):
         """
@@ -404,13 +350,10 @@
                     section[key] = value
                     continue
 
-<<<<<<< HEAD
-=======
     def _extend_remapper(self, addtl_remapper):
         curr_remapper = getattr(self, '_remapper', {})
         return MappingProxyType(curr_remapper | addtl_remapper)
 
->>>>>>> 71616562
     def set_override_cycles(self, value):
         # assume that any value including None is valid.
         # None should be silently converted to empty string as a truly
@@ -653,13 +596,6 @@
                 temp_df = pd.DataFrame(metadata[metadata_key])
                 col_order = \
                     list(self._KL_ADDTL_DF_SECTIONS[metadata_key].keys())
-<<<<<<< HEAD
-                if set(col_order) != set(temp_df.columns):
-                    raise ErrorMessage(
-                        f"Columns in {metadata_key} section do not match "
-                        f"expected columns: {col_order}")
-                temp_df = temp_df[col_order]
-=======
                 if temp_df.empty:
                     temp_df = pd.DataFrame(columns=col_order)
                 else:
@@ -668,7 +604,6 @@
                             f"Columns in {metadata_key} section do not match "
                             f"expected columns: {col_order}")
                     temp_df = temp_df[col_order]
->>>>>>> 71616562
                 setattr(self, metadata_key, temp_df)
 
         # Per MacKenzie's request for 16S don't include Investigator Name and
@@ -1160,16 +1095,6 @@
 
 
 class KLSampleSheetWithSampleContext(KLSampleSheet):
-<<<<<<< HEAD
-    _KL_ADDTL_DF_SECTIONS = {
-        _BIOINFORMATICS_KEY: _BIOINFORMATICS_COLS_W_REP_SUPPORT,
-        _CONTACT_KEY: _CONTACT_COLS,
-        _SAMPLE_CONTEXT_KEY: SAMPLE_CONTEXT_COLS
-    }
-
-    _ALL_METADATA = KLSampleSheet._ALL_METADATA.copy()
-    _ALL_METADATA[_SAMPLE_CONTEXT_KEY] = None
-=======
     _KL_ADDTL_DF_SECTIONS = MappingProxyType({
         _BIOINFORMATICS_KEY: _BIOINFORMATICS_COLS_W_REP_SUPPORT,
         _CONTACT_KEY: _CONTACT_COLS,
@@ -1178,7 +1103,6 @@
 
     _ALL_METADATA = MappingProxyType(
         KLSampleSheet._ALL_METADATA | {_SAMPLE_CONTEXT_KEY: None})
->>>>>>> 71616562
 
     sections = (_HEADER_KEY, _READS_KEY, _SETTINGS_KEY, _DATA_KEY,
                 _BIOINFORMATICS_KEY, _CONTACT_KEY, _SAMPLE_CONTEXT_KEY)
@@ -1214,7 +1138,102 @@
         # it is defined here first.
         self.SampleContext = None
         super().__init__(path=path)
-<<<<<<< HEAD
+        self._remapper = _BASE_METAG_REMAPPER
+        self._data_columns = _BASE_DATA_COLUMNS
+        self._CARRIED_PREP_COLUMNS = _BASE_CARRIED_PREP_COLUMNS
+
+
+class AbsQuantMixin(object):
+    _ABS_SYNDNA_INPUT_MASS_KEY = 'mass_syndna_input_ng'
+    _ABS_GDNA_CONC_KEY = 'extracted_gdna_concentration_ng_ul'
+    _ABS_SYNDNA_POOL_NUM_KEY = 'syndna_pool_number'
+    _ABSQUANT_SPECIFIC_COLUMNS = (
+        _ABS_SYNDNA_INPUT_MASS_KEY, _ABS_GDNA_CONC_KEY,
+        _ELUTION_VOL_KEY, _ABS_SYNDNA_POOL_NUM_KEY)
+
+    _ABSQUANT_REMAPPER = MappingProxyType(
+        _BASE_METAG_REMAPPER | {
+            _ABS_SYNDNA_POOL_NUM_KEY: _ABS_SYNDNA_POOL_NUM_KEY,
+            _ABS_SYNDNA_INPUT_MASS_KEY: _ABS_SYNDNA_INPUT_MASS_KEY,
+            _ABS_GDNA_CONC_KEY: _ABS_GDNA_CONC_KEY,
+            _ELUTION_VOL_KEY: _ELUTION_VOL_KEY
+        })
+
+    def __init__(self, path=None):
+        super().__init__(path=path)
+        self._remapper = self._extend_remapper(self._ABSQUANT_REMAPPER)
+        self._data_columns = \
+            self._data_columns + self._ABSQUANT_SPECIFIC_COLUMNS
+        self._CARRIED_PREP_COLUMNS = \
+            self._CARRIED_PREP_COLUMNS + self._ABSQUANT_SPECIFIC_COLUMNS
+
+
+# NB: Must be mixed in to something that inherits from KLSampleSheetWithContext
+# since it relies on having self._remapper set in the super's __init__, and on
+# the `samples` and `data_columns` attributes
+class KatharoseqMixin(object):
+    _KATH_RACK_ID_KEY = 'Kathseq_RackID'
+    _KATHARO_PREFIX = 'katharo'
+
+    # columns present in a pre-prep file (amplicon) that included katharoseq
+    # controls. Presumably we will need these same columns in a sample-sheet.
+    _optional_katharoseq_columns = (_KATH_RACK_ID_KEY, TUBECODE_KEY,
+                                    'katharo_description',
+                                    'number_of_cells',
+                                    'platemap_generation_date',
+                                    'project_abbreviation',
+                                    _ELUTION_VOL_KEY, 'well_id_96')
+
+    @staticmethod
+    def _is_katharo_name(sample_name):
+        return sample_name.lower().startswith(KatharoseqMixin._KATHARO_PREFIX)
+
+    def __init__(self, path=None):
+        super().__init__(path=path)
+        self._remapper = self._extend_remapper(
+            {self._KATH_RACK_ID_KEY: self._KATH_RACK_ID_KEY})
+
+    def contains_katharoseq_samples(self):
+        # when creating samples manually, as opposed to loading a sample-sheet
+        # from file, whether or not a sample-sheet contains katharoseq
+        # controls can change from add_sample() to add_sample() and won't be
+        # determined when MetagenomicSampleSheetv101() is created w/out a
+        # file. Hence, perform this check on demand() as opposed to once at
+        # init().
+        for sample in self.samples:
+            # assume any sample-name beginning with 'katharo' in any form of
+            # case is a katharoseq sample.
+            if self._is_katharo_name(sample.Sample_Name):
+                return True
+
+        return False
+
+    def _table_contains_katharoseq_samples(self, table):
+        # for instances when a MetagenomicSampleSheetv101() object contains
+        # no samples, and the samples will be added in a single method call.
+        # this helper method will return True only if a katharo-control
+        # sample is found. Note criteria for this method should be kept
+        # consistent w/the above method (contains_katharoseq_samples).
+        is_katharos = table[_SS_SAMPLE_NAME_KEY].apply(self._is_katharo_name)
+        return is_katharos.any()
+
+    def _get_expected_data_columns(self, table=None):
+        if table is None:
+            # if [Data] section contains katharoseq samples, add the expected
+            # additional katharoseq columns to the official list of expected
+            # columns before validation or other processing begins.
+            if self.contains_katharoseq_samples():
+                return self._data_columns + self._optional_katharoseq_columns
+
+        else:
+            # assume that there are no samples added to this object yet. This
+            # means that self.contains_katharoseq_samples() will always return
+            # False. Assume table contains a list of samples that may or may
+            # not contain katharoseq controls.
+            if self._table_contains_katharoseq_samples(table):
+                return self._data_columns + self._optional_katharoseq_columns
+
+        return self._data_columns
 
 
 class AmpliconSampleSheet(KLSampleSheet):
@@ -1233,249 +1252,6 @@
         'Chemistry': 'Default',
     }
 
-    CARRIED_PREP_COLUMNS = [EXPT_DESIGN_DESC_KEY, 'i5_index_id',
-                            'i7_index_id', 'index', 'index2',
-                            'library_construction_protocol',
-                            SAMPLE_NAME_KEY,
-                            'sample_plate', 'sample_project',
-                            'well_description', 'Sample_Well']
-
-    def __init__(self, path=None):
-        super().__init__(path)
-        self.remapper = {
-            'sample sheet Sample_ID': SS_SAMPLE_ID_KEY,
-            'Sample': _SS_SAMPLE_NAME_KEY,
-            PM_PROJECT_PLATE_KEY: 'Sample_Plate',
-            'Well': 'Sample_Well',
-            'Name': 'I7_Index_ID',
-            'Golay Barcode': 'index',
-            PM_PROJECT_NAME_KEY: _SS_SAMPLE_PROJECT_KEY,
-        }
-
-
-class MetagenomicSampleSheetv102(KLSampleSheetWithSampleContext):
-    # A copy of MetagenomicSampleSheetv100 (*not* 101) but inherits from
-    # KLSampleSheetWithSampleContext. This is the first version of the
-    # metagenomic sample sheet that includes the SampleContext section.
-    _HEADER = {
-        'IEMFileVersion': '4',
-        _SHEET_TYPE_KEY: _STANDARD_METAG_SHEET_TYPE,
-        _SHEET_VERSION_KEY: '102',
-        'Investigator Name': 'Knight',
-        _EXPERIMENT_NAME_KEY: _PLACEHOLDER_EXPT_NAME,
-        'Date': None,
-        'Workflow': 'GenerateFASTQ',
-        'Application': 'FASTQ Only',
-        _ASSAY_KEY: _METAGENOMIC,
-        'Description': '',
-        'Chemistry': 'Default',
-    }
-
-    # Note that there doesn't appear to be a difference between 95, 99, and 100
-    # beyond the value observed in 'Well_description' column. The real
-    # difference is between standard_metag and abs_quant_metag.
-    data_columns = [SS_SAMPLE_ID_KEY, _SS_SAMPLE_NAME_KEY, 'Sample_Plate',
-                    'well_id_384', 'I7_Index_ID', 'index', 'I5_Index_ID',
-                    'index2', _SS_SAMPLE_PROJECT_KEY, 'Well_description']
-
-    CARRIED_PREP_COLUMNS = [EXPT_DESIGN_DESC_KEY, 'i5_index_id',
-                            'i7_index_id', 'index', 'index2',
-                            'library_construction_protocol',
-                            SAMPLE_NAME_KEY,
-                            'sample_plate', 'sample_project',
-                            'well_description', 'well_id_384']
-
-    def __init__(self, path=None):
-        super().__init__(path=path)
-        self.remapper = {
-            'sample sheet Sample_ID': SS_SAMPLE_ID_KEY,
-            'Sample': _SS_SAMPLE_NAME_KEY,
-            PM_PROJECT_PLATE_KEY: 'Sample_Plate',
-            'Well': 'well_id_384',
-            'i7 name': 'I7_Index_ID',
-            'i7 sequence': 'index',
-            'i5 name': 'I5_Index_ID',
-            'i5 sequence': 'index2',
-            PM_PROJECT_NAME_KEY: _SS_SAMPLE_PROJECT_KEY,
-        }
-
-
-class MetagenomicSampleSheetv101(KLSampleSheet):
-    # Adds support for optional KATHAROSEQ columns in [Data] section.
-
-    _HEADER = {
-        'IEMFileVersion': '4',
-        _SHEET_TYPE_KEY: _STANDARD_METAG_SHEET_TYPE,
-        _SHEET_VERSION_KEY: '101',
-        'Investigator Name': 'Knight',
-        _EXPERIMENT_NAME_KEY: _PLACEHOLDER_EXPT_NAME,
-        'Date': None,
-        'Workflow': 'GenerateFASTQ',
-        'Application': 'FASTQ Only',
-        _ASSAY_KEY: _METAGENOMIC,
-        'Description': '',
-        'Chemistry': 'Default',
-    }
-
-    data_columns = [SS_SAMPLE_ID_KEY, _SS_SAMPLE_NAME_KEY, 'Sample_Plate',
-                    'well_id_384', 'I7_Index_ID', 'index', 'I5_Index_ID',
-                    'index2', _SS_SAMPLE_PROJECT_KEY, 'Well_description']
-
-    # columns present in a pre-prep file (amplicon) that included katharoseq
-    # controls. Presumably we will need these same columns in a sample-sheet.
-    optional_katharoseq_columns = ['Kathseq_RackID', TUBECODE_KEY,
-                                   'katharo_description',
-                                   'number_of_cells',
-                                   'platemap_generation_date',
-                                   'project_abbreviation',
-                                   'vol_extracted_elution_ul', 'well_id_96']
-
-    _KL_ADDTL_DF_SECTIONS = {
-        _BIOINFORMATICS_KEY: _BIOINFORMATICS_COLS_W_REP_SUPPORT,
-        _CONTACT_KEY: _CONTACT_COLS,
-    }
-
-    CARRIED_PREP_COLUMNS = [EXPT_DESIGN_DESC_KEY, 'i5_index_id',
-                            'i7_index_id', 'index', 'index2',
-                            'library_construction_protocol',
-                            SAMPLE_NAME_KEY,
-                            'sample_plate', 'sample_project',
-                            'well_description', 'well_id_384']
-
-    def __init__(self, path=None):
-        super().__init__(path=path)
-        self.remapper = {
-            'sample sheet Sample_ID': SS_SAMPLE_ID_KEY,
-            'Sample': _SS_SAMPLE_NAME_KEY,
-            PM_PROJECT_PLATE_KEY: 'Sample_Plate',
-            'Well': 'well_id_384',
-            'i7 name': 'I7_Index_ID',
-            'i7 sequence': 'index',
-            'i5 name': 'I5_Index_ID',
-            'i5 sequence': 'index2',
-            PM_PROJECT_NAME_KEY: _SS_SAMPLE_PROJECT_KEY,
-            'Kathseq_RackID': 'Kathseq_RackID'
-        }
-=======
-        self._remapper = _BASE_METAG_REMAPPER
-        self._data_columns = _BASE_DATA_COLUMNS
-        self._CARRIED_PREP_COLUMNS = _BASE_CARRIED_PREP_COLUMNS
-
-
-class AbsQuantMixin(object):
-    _ABS_SYNDNA_INPUT_MASS_KEY = 'mass_syndna_input_ng'
-    _ABS_GDNA_CONC_KEY = 'extracted_gdna_concentration_ng_ul'
-    _ABS_SYNDNA_POOL_NUM_KEY = 'syndna_pool_number'
-    _ABSQUANT_SPECIFIC_COLUMNS = (
-        _ABS_SYNDNA_INPUT_MASS_KEY, _ABS_GDNA_CONC_KEY,
-        _ELUTION_VOL_KEY, _ABS_SYNDNA_POOL_NUM_KEY)
-
-    _ABSQUANT_REMAPPER = MappingProxyType(
-        _BASE_METAG_REMAPPER | {
-            _ABS_SYNDNA_POOL_NUM_KEY: _ABS_SYNDNA_POOL_NUM_KEY,
-            _ABS_SYNDNA_INPUT_MASS_KEY: _ABS_SYNDNA_INPUT_MASS_KEY,
-            _ABS_GDNA_CONC_KEY: _ABS_GDNA_CONC_KEY,
-            _ELUTION_VOL_KEY: _ELUTION_VOL_KEY
-        })
-
-    def __init__(self, path=None):
-        super().__init__(path=path)
-        self._remapper = self._extend_remapper(self._ABSQUANT_REMAPPER)
-        self._data_columns = \
-            self._data_columns + self._ABSQUANT_SPECIFIC_COLUMNS
-        self._CARRIED_PREP_COLUMNS = \
-            self._CARRIED_PREP_COLUMNS + self._ABSQUANT_SPECIFIC_COLUMNS
-
-
-# NB: Must be mixed in to something that inherits from KLSampleSheetWithContext
-# since it relies on having self._remapper set in the super's __init__, and on
-# the `samples` and `data_columns` attributes
-class KatharoseqMixin(object):
-    _KATH_RACK_ID_KEY = 'Kathseq_RackID'
-    _KATHARO_PREFIX = 'katharo'
-
-    # columns present in a pre-prep file (amplicon) that included katharoseq
-    # controls. Presumably we will need these same columns in a sample-sheet.
-    _optional_katharoseq_columns = (_KATH_RACK_ID_KEY, TUBECODE_KEY,
-                                    'katharo_description',
-                                    'number_of_cells',
-                                    'platemap_generation_date',
-                                    'project_abbreviation',
-                                    _ELUTION_VOL_KEY, 'well_id_96')
-
-    @staticmethod
-    def _is_katharo_name(sample_name):
-        return sample_name.lower().startswith(KatharoseqMixin._KATHARO_PREFIX)
-
-    def __init__(self, path=None):
-        super().__init__(path=path)
-        self._remapper = self._extend_remapper(
-            {self._KATH_RACK_ID_KEY: self._KATH_RACK_ID_KEY})
->>>>>>> 71616562
-
-    def contains_katharoseq_samples(self):
-        # when creating samples manually, as opposed to loading a sample-sheet
-        # from file, whether or not a sample-sheet contains katharoseq
-        # controls can change from add_sample() to add_sample() and won't be
-        # determined when MetagenomicSampleSheetv101() is created w/out a
-        # file. Hence, perform this check on demand() as opposed to once at
-        # init().
-        for sample in self.samples:
-            # assume any sample-name beginning with 'katharo' in any form of
-            # case is a katharoseq sample.
-            if self._is_katharo_name(sample.Sample_Name):
-                return True
-
-        return False
-
-    def _table_contains_katharoseq_samples(self, table):
-        # for instances when a MetagenomicSampleSheetv101() object contains
-        # no samples, and the samples will be added in a single method call.
-        # this helper method will return True only if a katharo-control
-        # sample is found. Note criteria for this method should be kept
-        # consistent w/the above method (contains_katharoseq_samples).
-<<<<<<< HEAD
-        return table[_SS_SAMPLE_NAME_KEY].str.startswith('katharo').any()
-=======
-        is_katharos = table[_SS_SAMPLE_NAME_KEY].apply(self._is_katharo_name)
-        return is_katharos.any()
->>>>>>> 71616562
-
-    def _get_expected_data_columns(self, table=None):
-        if table is None:
-            # if [Data] section contains katharoseq samples, add the expected
-            # additional katharoseq columns to the official list of expected
-            # columns before validation or other processing begins.
-            if self.contains_katharoseq_samples():
-                return self._data_columns + self._optional_katharoseq_columns
-
-        else:
-            # assume that there are no samples added to this object yet. This
-            # means that self.contains_katharoseq_samples() will always return
-            # False. Assume table contains a list of samples that may or may
-            # not contain katharoseq controls.
-            if self._table_contains_katharoseq_samples(table):
-                return self._data_columns + self._optional_katharoseq_columns
-
-        return self._data_columns
-
-
-class AmpliconSampleSheet(KLSampleSheet):
-    _HEADER = {
-        'IEMFileVersion': '4',
-        _SHEET_TYPE_KEY: _DUMMY_SHEET_TYPE,
-        _SHEET_VERSION_KEY: '0',
-        # Per MacKenzie's request, these are removed if found.
-        # 'Investigator Name': 'Knight',
-        # 'Experiment Name': 'RKL_experiment',
-        'Date': None,
-        'Workflow': 'GenerateFASTQ',
-        'Application': 'FASTQ Only',
-        _ASSAY_KEY: _AMPLICON,
-        'Description': '',
-        'Chemistry': 'Default',
-    }
-
     _CARRIED_PREP_COLUMNS = (EXPT_DESIGN_DESC_KEY, 'i5_index_id',
                              'i7_index_id', 'index', 'index2',
                              'library_construction_protocol',
@@ -1509,11 +1285,7 @@
 class MetagenomicSampleSheetv100(KLSampleSheet):
     _HEADER = {
         'IEMFileVersion': '4',
-<<<<<<< HEAD
-        _SHEET_TYPE_KEY: _STANDARD_METAG_SHEET_TYPE,
-=======
         _SHEET_TYPE_KEY: STANDARD_METAG_SHEET_TYPE,
->>>>>>> 71616562
         _SHEET_VERSION_KEY: '100',
         'Investigator Name': 'Knight',
         _EXPERIMENT_NAME_KEY: _PLACEHOLDER_EXPT_NAME,
@@ -1528,37 +1300,6 @@
     # Note that there doesn't appear to be a difference between 95, 99, and 100
     # beyond the value observed in 'Well_description' column. The real
     # difference is between standard_metag and abs_quant_metag.
-<<<<<<< HEAD
-    data_columns = [SS_SAMPLE_ID_KEY, _SS_SAMPLE_NAME_KEY, 'Sample_Plate',
-                    'well_id_384', 'I7_Index_ID', 'index', 'I5_Index_ID',
-                    'index2', _SS_SAMPLE_PROJECT_KEY, 'Well_description']
-
-    _KL_ADDTL_DF_SECTIONS = {
-        _BIOINFORMATICS_KEY: _BIOINFORMATICS_COLS_W_REP_SUPPORT,
-        _CONTACT_KEY: _CONTACT_COLS,
-    }
-
-    CARRIED_PREP_COLUMNS = [EXPT_DESIGN_DESC_KEY, 'i5_index_id',
-                            'i7_index_id', 'index', 'index2',
-                            'library_construction_protocol',
-                            SAMPLE_NAME_KEY,
-                            'sample_plate', 'sample_project',
-                            'well_description', 'well_id_384']
-
-    def __init__(self, path=None):
-        super().__init__(path=path)
-        self.remapper = {
-            'sample sheet Sample_ID': SS_SAMPLE_ID_KEY,
-            'Sample': _SS_SAMPLE_NAME_KEY,
-            PM_PROJECT_PLATE_KEY: 'Sample_Plate',
-            'Well': 'well_id_384',
-            'i7 name': 'I7_Index_ID',
-            'i7 sequence': 'index',
-            'i5 name': 'I5_Index_ID',
-            'i5 sequence': 'index2',
-            PM_PROJECT_NAME_KEY: _SS_SAMPLE_PROJECT_KEY,
-        }
-=======
     _data_columns = _BASE_DATA_COLUMNS
 
     _KL_ADDTL_DF_SECTIONS = MappingProxyType({
@@ -1576,7 +1317,6 @@
     def __init__(self, path=None):
         super().__init__(path=path)
         self._remapper = _BASE_METAG_REMAPPER
->>>>>>> 71616562
 
 
 class MetagenomicSampleSheetv90(KLSampleSheet):
@@ -1588,11 +1328,7 @@
     """
     _HEADER = {
         'IEMFileVersion': '4',
-<<<<<<< HEAD
-        _SHEET_TYPE_KEY: _STANDARD_METAG_SHEET_TYPE,
-=======
         _SHEET_TYPE_KEY: STANDARD_METAG_SHEET_TYPE,
->>>>>>> 71616562
         _SHEET_VERSION_KEY: '90',
         'Investigator Name': 'Knight',
         _EXPERIMENT_NAME_KEY: _PLACEHOLDER_EXPT_NAME,
@@ -1606,21 +1342,12 @@
 
     # data_columns are the same as base KLSampleSheet so they will not be
     # overridden here. _BIOINFORMATICS_COLUMNS as well.
-<<<<<<< HEAD
-    CARRIED_PREP_COLUMNS = [EXPT_DESIGN_DESC_KEY, 'i5_index_id',
-                            'i7_index_id', 'index', 'index2',
-                            'library_construction_protocol',
-                            SAMPLE_NAME_KEY,
-                            'sample_plate', 'sample_project',
-                            'well_description', 'Sample_Well']
-=======
     _CARRIED_PREP_COLUMNS = (EXPT_DESIGN_DESC_KEY, 'i5_index_id',
                              'i7_index_id', 'index', 'index2',
                              'library_construction_protocol',
                              SAMPLE_NAME_KEY,
                              'sample_plate', 'sample_project',
                              'well_description', 'Sample_Well')
->>>>>>> 71616562
 
     def __init__(self, path=None):
         super().__init__(path=path)
@@ -1640,11 +1367,7 @@
 class AbsQuantSampleSheetv10(KLSampleSheet):
     _HEADER = {
         'IEMFileVersion': '4',
-<<<<<<< HEAD
-        _SHEET_TYPE_KEY: _ABSQUANT_SHEET_TYPE,
-=======
         _SHEET_TYPE_KEY: ABSQUANT_SHEET_TYPE,
->>>>>>> 71616562
         _SHEET_VERSION_KEY: '10',
         'Investigator Name': 'Knight',
         _EXPERIMENT_NAME_KEY: _PLACEHOLDER_EXPT_NAME,
@@ -1656,48 +1379,6 @@
         'Chemistry': 'Default',
     }
 
-<<<<<<< HEAD
-    data_columns = [SS_SAMPLE_ID_KEY, _SS_SAMPLE_NAME_KEY, 'Sample_Plate',
-                    'well_id_384', 'I7_Index_ID', 'index', 'I5_Index_ID',
-                    'index2', _SS_SAMPLE_PROJECT_KEY, 'mass_syndna_input_ng',
-                    'extracted_gdna_concentration_ng_ul',
-                    'vol_extracted_elution_ul', 'syndna_pool_number',
-                    'Well_description']
-
-    _KL_ADDTL_DF_SECTIONS = {
-        _BIOINFORMATICS_KEY: _BIOINFORMATICS_COLS_W_REP_SUPPORT,
-        _CONTACT_KEY: _CONTACT_COLS,
-    }
-
-    CARRIED_PREP_COLUMNS = [EXPT_DESIGN_DESC_KEY,
-                            'extracted_gdna_concentration_ng_ul',
-                            'i5_index_id', 'i7_index_id', 'index', 'index2',
-                            'library_construction_protocol',
-                            'mass_syndna_input_ng', SAMPLE_NAME_KEY,
-                            'sample_plate', 'sample_project',
-                            'syndna_pool_number', 'vol_extracted_elution_ul',
-                            'well_description', 'well_id_384']
-
-    def __init__(self, path=None):
-        super().__init__(path=path)
-        self.remapper = {
-            'sample sheet Sample_ID': SS_SAMPLE_ID_KEY,
-            'Sample': _SS_SAMPLE_NAME_KEY,
-            PM_PROJECT_PLATE_KEY: 'Sample_Plate',
-            'Well': 'well_id_384',
-            'i7 name': 'I7_Index_ID',
-            'i7 sequence': 'index',
-            'i5 name': 'I5_Index_ID',
-            'i5 sequence': 'index2',
-            PM_PROJECT_NAME_KEY: _SS_SAMPLE_PROJECT_KEY,
-            'syndna_pool_number': 'syndna_pool_number',
-            'mass_syndna_input_ng': 'mass_syndna_input_ng',
-            'extracted_gdna_concentration_ng_ul':
-                'extracted_gdna_concentration_ng_ul',
-            'vol_extracted_elution_ul':
-                'vol_extracted_elution_ul'
-        }
-=======
     _data_columns = \
         _BASE_DATA_COLUMNS + AbsQuantMixin._ABSQUANT_SPECIFIC_COLUMNS
 
@@ -1718,17 +1399,12 @@
     _HEADER = AbsQuantSampleSheetv10._HEADER.copy()
     _HEADER[_SHEET_TYPE_KEY] = ABSQUANT_SHEET_TYPE
     _HEADER[_SHEET_VERSION_KEY] = '11'
->>>>>>> 71616562
 
 
 class MetatranscriptomicSampleSheetv0(KLSampleSheet):
     _HEADER = {
         'IEMFileVersion': '4',
-<<<<<<< HEAD
-        _SHEET_TYPE_KEY: _STANDARD_METAG_SHEET_TYPE,
-=======
         _SHEET_TYPE_KEY: STANDARD_METAG_SHEET_TYPE,
->>>>>>> 71616562
         _SHEET_VERSION_KEY: '0',
         'Investigator Name': 'Knight',
         _EXPERIMENT_NAME_KEY: _PLACEHOLDER_EXPT_NAME,
@@ -1740,37 +1416,6 @@
         'Chemistry': 'Default',
     }
 
-<<<<<<< HEAD
-    data_columns = [SS_SAMPLE_ID_KEY, _SS_SAMPLE_NAME_KEY, 'Sample_Plate',
-                    'well_id_384', 'I7_Index_ID', 'index', 'I5_Index_ID',
-                    'index2', _SS_SAMPLE_PROJECT_KEY, 'Well_description']
-
-    _KL_ADDTL_DF_SECTIONS = {
-        _BIOINFORMATICS_KEY: _BIOINFORMATICS_COLS_W_REP_SUPPORT,
-        _CONTACT_KEY: _CONTACT_COLS,
-    }
-
-    CARRIED_PREP_COLUMNS = [EXPT_DESIGN_DESC_KEY, 'i5_index_id',
-                            'i7_index_id', 'index', 'index2',
-                            'library_construction_protocol',
-                            SAMPLE_NAME_KEY,
-                            'sample_plate', 'sample_project',
-                            'well_description', 'well_id_384']
-
-    def __init__(self, path=None):
-        super().__init__(path=path)
-        self.remapper = {
-            'sample sheet Sample_ID': SS_SAMPLE_ID_KEY,
-            'Sample': _SS_SAMPLE_NAME_KEY,
-            PM_PROJECT_PLATE_KEY: 'Sample_Plate',
-            'Well': 'well_id_384',
-            'i7 name': 'I7_Index_ID',
-            'i7 sequence': 'index',
-            'i5 name': 'I5_Index_ID',
-            'i5 sequence': 'index2',
-            PM_PROJECT_NAME_KEY: _SS_SAMPLE_PROJECT_KEY,
-        }
-=======
     _data_columns = _BASE_DATA_COLUMNS
 
     _KL_ADDTL_DF_SECTIONS = MappingProxyType({
@@ -1783,17 +1428,12 @@
     def __init__(self, path=None):
         super().__init__(path=path)
         self._remapper = _BASE_METAG_REMAPPER
->>>>>>> 71616562
 
 
 class MetatranscriptomicSampleSheetv10(KLSampleSheet):
     _HEADER = {
         'IEMFileVersion': '4',
-<<<<<<< HEAD
-        _SHEET_TYPE_KEY: _STANDARD_METAT_SHEET_TYPE,
-=======
         _SHEET_TYPE_KEY: STANDARD_METAT_SHEET_TYPE,
->>>>>>> 71616562
         _SHEET_VERSION_KEY: '10',
         'Investigator Name': 'Knight',
         _EXPERIMENT_NAME_KEY: _PLACEHOLDER_EXPT_NAME,
@@ -1810,20 +1450,6 @@
     # (Sample_Plate + Sample_Name + well_id_384) vs. just the sample_name
     # in previous iterations.
 
-<<<<<<< HEAD
-    data_columns = [SS_SAMPLE_ID_KEY, _SS_SAMPLE_NAME_KEY, 'Sample_Plate',
-                    'well_id_384', 'I7_Index_ID', 'index', 'I5_Index_ID',
-                    'index2', _SS_SAMPLE_PROJECT_KEY,
-                    'total_rna_concentration_ng_ul',
-                    'vol_extracted_elution_ul', 'Well_description']
-
-    CARRIED_PREP_COLUMNS = [EXPT_DESIGN_DESC_KEY, 'i5_index_id',
-                            'i7_index_id', 'index', 'index2',
-                            'library_construction_protocol',
-                            SAMPLE_NAME_KEY,
-                            'sample_plate', 'sample_project',
-                            'well_description', 'well_id_384',
-=======
     _data_columns = (SS_SAMPLE_ID_KEY, _SS_SAMPLE_NAME_KEY, 'Sample_Plate',
                      'well_id_384', 'I7_Index_ID', 'index', 'I5_Index_ID',
                      'index2', _SS_SAMPLE_PROJECT_KEY,
@@ -1831,32 +1457,15 @@
                      _ELUTION_VOL_KEY, 'Well_description')
 
     _CARRIED_PREP_COLUMNS = _BASE_CARRIED_PREP_COLUMNS + (
->>>>>>> 71616562
                             'total_rna_concentration_ng_ul',
                             _ELUTION_VOL_KEY)
 
     def __init__(self, path=None):
         super().__init__(path=path)
-<<<<<<< HEAD
-        self.remapper = {
-            'sample sheet Sample_ID': SS_SAMPLE_ID_KEY,
-            'Sample': _SS_SAMPLE_NAME_KEY,
-            PM_PROJECT_PLATE_KEY: 'Sample_Plate',
-            'Well': 'well_id_384',
-            'i7 name': 'I7_Index_ID',
-            'i7 sequence': 'index',
-            'i5 name': 'I5_Index_ID',
-            'i5 sequence': 'index2',
-            PM_PROJECT_NAME_KEY: _SS_SAMPLE_PROJECT_KEY,
-            'Sample RNA Concentration': 'total_rna_concentration_ng_ul',
-            'vol_extracted_elution_ul': 'vol_extracted_elution_ul'
-        }
-=======
         self._remapper = _BASE_METAG_REMAPPER | {
                 'Sample RNA Concentration': 'total_rna_concentration_ng_ul',
                 _ELUTION_VOL_KEY: _ELUTION_VOL_KEY
             }
->>>>>>> 71616562
 
 
 def load_sample_sheet(sample_sheet_path):
