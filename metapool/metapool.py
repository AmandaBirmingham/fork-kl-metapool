--- conflicted
+++ resolved
@@ -17,24 +17,14 @@
 
 from string import ascii_letters, digits
 import glob
-<<<<<<< HEAD
+import xml.etree.ElementTree as ET
+from operator import itemgetter
 from .controls import get_blank_root
 
 REVCOMP_SEQUENCERS = ['HiSeq4000', 'MiniSeq', 'NextSeq', 'HiSeq3000',
                       'iSeq', 'NovaSeq6000']
 OTHER_SEQUENCERS = ['HiSeq2500', 'HiSeq1500', 'MiSeq', 'NovaSeqX',
                     'NovaSeqXPlus']
-=======
-import xml.etree.ElementTree as ET
-from operator import itemgetter
-
-
-REVCOMP_SEQUENCERS = ['HiSeq4000', 'MiniSeq', 'NextSeq', 'HiSeq3000',
-                      'iSeq', 'NovaSeq6000']
-OTHER_SEQUENCERS = ['HiSeq2500', 'HiSeq1500', 'MiSeq', 'NovaSeqX',
-                    'NovaSeqXPlus']
-
->>>>>>> 95e78dcd
 
 SYNDNA_POOL_NUM_KEY = "syndna_pool_number"
 SAMPLE_DNA_CONC_KEY = "Sample DNA Concentration"
