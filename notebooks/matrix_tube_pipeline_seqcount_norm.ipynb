--- conflicted
+++ resolved
@@ -44,7 +44,6 @@
     "Next, you'll use a Compression Layout form to generate a 384-well dataframe of the sample well-locations and associated extraction plate metadata [`Project Name`, `Project Plate`, `Project Abbreviation`, `Plate elution volume`] The Compression Layout form will import 96-well plate layouts from **VisionMate plate reader output files**, and will assign a 384-well sample well-location based on the 384-well quadrant (`Plate Position`) each 96-well plate is occupying. Then, you'll compare the matrix tube barcodes in your 384-well plate with those stored in folders documenting control matrix tubes to automatically assign controls using the add_controls() function, followed by a validation step. \n",
     "\n",
     "Next, you will merge the sample gDNA concentration **quantification file** from the MiniPico assay, which will enable to you to automatically make a **normalization pick list** for starting the shotgun library prep itself. You can also visualize these concentrations on the plate, allowing you to double check the plate map and gDNA concentration read.\n",
-    "You'll start out with a **sample accession file**, which links each sample to its appropriate matrix tube barcode. Then you'll read in the sample information from a Qiita metadata file. \n",
     "\n",
     "You'll then automatically assign barcodes to each sample by specifying a **plate counter**, producing a unique **index pick list** for barcode addition prior to PCR.\n",
     "\n",
@@ -327,15 +326,9 @@
   },
   {
    "cell_type": "code",
-<<<<<<< HEAD
    "metadata": {
     "scrolled": true
    },
-=======
-   "execution_count": null,
-   "metadata": {},
-   "outputs": [],
->>>>>>> 0a1fbe3d
    "source": [
     "blanks_dir = './test_data/BLANKS'\n",
     "# ATTENTION: Does your plate include katharoseq controls?\n",
@@ -1399,7 +1392,7 @@
    "metadata": {},
    "source": [
     "# Write the iseq samplesheet as .csv\n",
-    "iseq_sample_sheet_fp = './test_output/SampleSheets/YYYY_MM_DD_Celeste_Adaptation_12986_16_17_18_21_samplesheet_iseq.csv'\n",
+    "iseq_sample_sheet_fp = './test_output/SampleSheets/YYYY_MM_DD_Celeste_Adaptation_12986_16_17_18_21_matrix_samplesheet_iseq.csv'\n",
     "\n",
     "if os.path.isfile(iseq_sample_sheet_fp):\n",
     "    print(\"Warning! This file exists already.\")"
@@ -1441,13 +1434,8 @@
    "metadata": {},
    "cell_type": "code",
    "source": [
-<<<<<<< HEAD
     "# Write the novaseq samplesheet as .csv\n",
-    "novaseq_sample_sheet_fp = './test_output/SampleSheets/YYYY_MM_DD_Celeste_Adaptation_12986_16_17_18_21_samplesheet_novaseq.csv'\n",
-=======
-    "# Write the samplesheet as .csv\n",
-    "sample_sheet_fp = './test_output/SampleSheets/YYYY_MM_DD_Celeste_Adaptation_12986_16_17_18_21_matrix_samplesheet.csv'\n",
->>>>>>> 0a1fbe3d
+    "novaseq_sample_sheet_fp = './test_output/SampleSheets/YYYY_MM_DD_Celeste_Adaptation_12986_16_17_18_21_matrix_samplesheet_novaseq.csv'\n",
     "\n",
     "if os.path.isfile(novaseq_sample_sheet_fp):\n",
     "    print(\"Warning! This file exists already.\")"
@@ -1662,7 +1650,6 @@
     "with open(iseqnormed_picklist_fp,'w') as f:\n",
     "    f.write(iseqnormed_picklist)\n",
     "\n",
-<<<<<<< HEAD
     "!head {iseqnormed_picklist_fp}"
    ],
    "outputs": [],
@@ -1674,17 +1661,6 @@
    "source": "",
    "outputs": [],
    "execution_count": null
-=======
-    "!head {picklist_fp}"
-   ]
-  },
-  {
-   "cell_type": "code",
-   "execution_count": null,
-   "metadata": {},
-   "outputs": [],
-   "source": []
->>>>>>> 0a1fbe3d
   }
  ],
  "metadata": {
@@ -1703,7 +1679,7 @@
    "name": "python",
    "nbconvert_exporter": "python",
    "pygments_lexer": "ipython3",
-   "version": "3.9.18"
+   "version": "3.9.19"
   },
   "toc": {
    "base_numbering": 1,
